--- conflicted
+++ resolved
@@ -5,16 +5,7 @@
 #                                                                          #
 # RGB@IAA ---> Last Change: 2024/11/30                                     #
 ############################################################################
-<<<<<<< HEAD
-#
-#
-#
-################################ VERSION ###################################
-VERSION = "0.0.7"                                                          #
-############################################################################
-=======
-
->>>>>>> 27d5dba2
+
 """
  Author: Ruben Garcia-Benito (RGB)
 """
@@ -31,16 +22,11 @@
 from viewcube.cubeviewer_old import CubeViewer
 from viewcube.viewrss import RSSViewer
 
-<<<<<<< HEAD
-    """Función principal que gestiona la ejecución de ViewCube."""
-    # List of matplotlib backends
-=======
 VERSION = "0.0.7"
 
 
 def parse_arguments() -> argparse.Namespace:
     """Configura y analiza los argumentos de línea de comandos."""
->>>>>>> 27d5dba2
     list_backends = matplotlib.rcsetup.interactive_bk
     slist_backends = " | ".join(list_backends)
 
@@ -116,12 +102,6 @@
         action="store_false",
         help="Do NOT use masked arrays for flagged values"
     )
-<<<<<<< HEAD
-    parser.add_argument("name", type=str, help="FITS file", nargs="*")
-    args = parser.parse_args()
-
-    # Config File
-=======
     parser.add_argument(
         "-e",
         action="store_true",
@@ -144,38 +124,12 @@
 
 def handle_config_and_version(args: argparse.Namespace) -> None:
     """Maneja las opciones de configuración y versión."""
->>>>>>> 27d5dba2
     if args.configFile:
         cfgfile = vc.viewcuberc if not os.path.exists(vc.configfile) else vc.configfile
         vc.WriteConfigFile(filerc=cfgfile)
         sys.exit()
 
     if args.v:
-<<<<<<< HEAD
-        print ('ViewCube version: %s' % version.__version__)
-        sys.exit()
-
-    # Exception arguments
-    if args.name is None or len(args.name) < 1:
-        sys.exit(parser.print_usage())
-
-    # Matplotlib Backend
-    if args.b not in list_backends:
-        print('*** Backend "%s" NOT available ***' % args.b)
-        print(">>> Available backends: %s" % slist_backends)
-        sys.exit()
-    else:
-        matplotlib.use(args.b)
-
-    # Multiplicative factor
-    #Reemplazar por conversión directa (siempre que args.fc/fo sean numéricos)
-    fc = float(args.fc) if args.fc else 1.0
-    fo = float(args.fo) if args.fo else 1.0
-
-    # Read Config File
-    vc.GetConfig(vc.defaultDictParams)
-    if args.w != None:
-=======
         print(f'ViewCube version: {version.__version__}')
         sys.exit()
 
@@ -198,68 +152,12 @@
             vc.defaultDictParams[key] = value
 
     if args.w is not None:
->>>>>>> 27d5dba2
         try:
             vc.defaultDictParams["exwave"] = int(args.w)
         except ValueError as e:
             print(f"Error converting wavelength extension: {e}")
             vc.defaultDictParams["exwave"] = args.w
 
-<<<<<<< HEAD
-    # LoadFits options
-    vc.defaultDictParams["specaxis"] = args.s
-    vc.defaultDictParams["exdata"] = args.data
-    vc.defaultDictParams["exerror"] = args.error
-    vc.defaultDictParams["exflag"] = args.flag
-    vc.defaultDictParams["exhdr"] = args.header
-    vc.defaultDictParams["masked"] = args.m
-    vc.defaultDictParams["skycoord"] = args.k
-    vc.defaultDictParams["sensf"] = args.f
-
-    if args.y is not None:
-        import matplotlib.pyplot as plt
-
-        styles = args.y.split(",")
-        plt.style.use(styles)
-
-    if args.p is None:
-        from viewcube.cubeviewer_old import CubeViewer
-
-        lkey = ["angle", "skycoord"]
-        for key in lkey:
-            if key in vc.defaultDictParams:
-                del vc.defaultDictParams[key]
-        CV = CubeViewer(args.name[0], fitscom=args.c, fc=fc, fo=fo, ivar=args.i, **vc.defaultDictParams)
-
-    else:
-        from viewcube.viewrss import RSSViewer
-
-        lkey = [
-            "exdata",
-            "exwave",
-            "exhdr",
-            "specaxis",
-            "exerror",
-            "exflag",
-            "c",
-            "mval",
-            "cflag",
-            "lflag",
-            "lcom",
-            "ccom",
-            "lspec",
-            "cspec",
-            "dsoni",
-            "ref_mode",
-            "soni_start",
-        ]
-        for key in lkey:
-            if key in vc.defaultDictParams:
-                del vc.defaultDictParams[key]
-        if args.a is not None:
-            vc.defaultDictParams["angle"] = args.a
-        CV = RSSViewer(
-=======
 
 def setup_viewer(args: argparse.Namespace, config_params: dict):
     """Configura y devuelve el visor apropiado según los argumentos."""
@@ -270,7 +168,6 @@
         config_params.pop("angle", None)
         config_params.pop("skycoord", None)
         return CubeViewer(
->>>>>>> 27d5dba2
             args.name[0],
             fitscom=args.c,
             fc=fc,
