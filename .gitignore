--- conflicted
+++ resolved
@@ -1,9 +1,17 @@
-ViewCube.egg-info/
-.idea
+# Archivos de Python compilados
+__pycache__/
+*.py[cod]
+
+# Metadatos de setuptools
+*.egg-info/
+dist/
 build/
-__pycache__/
-<<<<<<< HEAD
-config/__pycache__/
-=======
-config/
->>>>>>> dff139ce
+
+# Entornos virtuales
+venv/
+.env/
+.venv/
+
+# Configs de IDEs
+.idea/
+.vscode/